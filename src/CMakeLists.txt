# -----------------------------------------------------------------------------
# sgl library
# -----------------------------------------------------------------------------

add_library(sgl SHARED)

target_sources(sgl PRIVATE
    sgl/sgl.natvis

    sgl/sgl.h
    sgl/sgl.cpp

    sgl/app/app.cpp
    sgl/app/app.h

    sgl/core/bitmap.cpp
    sgl/core/bitmap.h
    sgl/core/crypto.cpp
    sgl/core/crypto.h
    sgl/core/dds_file.cpp
    sgl/core/dds_file.h
    sgl/core/enum.h
    sgl/core/error.cpp
    sgl/core/error.h
    sgl/core/file_stream.cpp
    sgl/core/file_stream.h
    sgl/core/file_system_watcher.cpp
    sgl/core/file_system_watcher.h
    sgl/core/format.h
    sgl/core/fwd.h
    sgl/core/hash.h
    sgl/core/input.cpp
    sgl/core/input.h
    sgl/core/logger.cpp
    sgl/core/logger.h
    sgl/core/macros.h
    sgl/core/maths.h
    sgl/core/memory_mapped_file_stream.cpp
    sgl/core/memory_mapped_file_stream.h
    sgl/core/memory_mapped_file.cpp
    sgl/core/memory_mapped_file.h
    sgl/core/memory_stream.cpp
    sgl/core/memory_stream.h
    sgl/core/object.cpp
    sgl/core/object.h
    sgl/core/platform_linux.cpp
    sgl/core/platform_macos.cpp
    sgl/core/platform_windows.cpp
    sgl/core/platform.cpp
    sgl/core/platform.h
    sgl/core/plugin.cpp
    sgl/core/plugin.h
    sgl/core/resolver.h
    sgl/core/short_vector.h
    sgl/core/static_vector.h
    sgl/core/stream.h
    sgl/core/string.cpp
    sgl/core/string.h
    sgl/core/struct.cpp
    sgl/core/struct.h
    sgl/core/thread.cpp
    sgl/core/thread.h
    sgl/core/timer.cpp
    sgl/core/timer.h
    sgl/core/traits.h
    sgl/core/type_utils.h
    sgl/core/window.cpp
    sgl/core/window.h

    sgl/device/agility_sdk.h
    sgl/device/blit.cpp
    sgl/device/blit.h
    sgl/device/blit.slang
    sgl/device/command.cpp
    sgl/device/command.h
    sgl/device/cuda_api.cpp
    sgl/device/cuda_api.h
    sgl/device/cuda_interop.cpp
    sgl/device/cuda_interop.h
    sgl/device/cuda_utils.cpp
    sgl/device/cuda_utils.h
    sgl/device/device_resource.cpp
    sgl/device/device_resource.h
    sgl/device/device.cpp
    sgl/device/device.h
    sgl/device/fence.cpp
    sgl/device/fence.h
    sgl/device/formats.cpp
    sgl/device/formats.h
    sgl/device/framebuffer.cpp
    sgl/device/framebuffer.h
    sgl/device/fwd.h
    sgl/device/helpers.h
<<<<<<< HEAD
    sgl/device/hot_reload.h
    sgl/device/hot_reload.cpp
=======
    sgl/device/helpers.cpp
>>>>>>> 6fa4f1a4
    sgl/device/input_layout.cpp
    sgl/device/input_layout.h
    sgl/device/kernel.cpp
    sgl/device/kernel.h
    sgl/device/memory_heap.cpp
    sgl/device/memory_heap.h
    sgl/device/native_formats.h
    sgl/device/nvapi.slang
    sgl/device/nvapi.slangh
    sgl/device/pipeline.cpp
    sgl/device/pipeline.h
    sgl/device/print.cpp
    sgl/device/print.h
    sgl/device/print.slang
    sgl/device/query.cpp
    sgl/device/query.h
    sgl/device/raytracing.cpp
    sgl/device/raytracing.h
    sgl/device/reflection.cpp
    sgl/device/reflection.h
    sgl/device/resource.cpp
    sgl/device/resource.h
    sgl/device/sampler.cpp
    sgl/device/sampler.h
    sgl/device/shader_cursor.cpp
    sgl/device/shader_cursor.h
    sgl/device/shader_object.cpp
    sgl/device/shader_object.h
    sgl/device/shader_offset.h
    sgl/device/shader.cpp
    sgl/device/shader.h
    sgl/device/shared_handle.h
    sgl/device/slang_utils.h
    sgl/device/swapchain.cpp
    sgl/device/swapchain.h
    sgl/device/types.h

    sgl/math/constants.h
    sgl/math/constants.slang
    sgl/math/float16.cpp
    sgl/math/float16.h
    sgl/math/matrix_math.h
    sgl/math/matrix_types.h
    sgl/math/matrix.h
    sgl/math/quaternion_math.h
    sgl/math/quaternion_types.h
    sgl/math/quaternion.h
    sgl/math/ray.h
    sgl/math/ray.slang
    sgl/math/scalar_math.h
    sgl/math/scalar_types.h
    sgl/math/vector_math.h
    sgl/math/vector_types.h
    sgl/math/vector.h

    sgl/stl/bit.h

    sgl/ui/fwd.h
    sgl/ui/imgui.slang
    sgl/ui/ui.cpp
    sgl/ui/ui.h
    sgl/ui/widgets.cpp
    sgl/ui/widgets.h

    sgl/utils/renderdoc.cpp
    sgl/utils/renderdoc.h
    sgl/utils/tev.cpp
    sgl/utils/tev.h
    sgl/utils/texture_loader.cpp
    sgl/utils/texture_loader.h

    ${SGL_IMGUI_DIR}/imconfig.h
    ${SGL_IMGUI_DIR}/imgui.h
    ${SGL_IMGUI_DIR}/imgui_internal.h
    ${SGL_IMGUI_DIR}/imstb_rectpack.h
    ${SGL_IMGUI_DIR}/imstb_textedit.h
    ${SGL_IMGUI_DIR}/imstb_truetype.h
    ${SGL_IMGUI_DIR}/imgui.cpp
    ${SGL_IMGUI_DIR}/imgui_draw.cpp
    ${SGL_IMGUI_DIR}/imgui_widgets.cpp
    ${SGL_IMGUI_DIR}/imgui_tables.cpp
)

target_include_directories(sgl PUBLIC . ${SGL_IMGUI_DIR})

target_compile_features(sgl PUBLIC cxx_std_20)

target_compile_options(sgl
    PUBLIC
        # MSVC flags.
        $<$<COMPILE_LANG_AND_ID:CXX,MSVC>:
            /MP                             # enable multi-processor compilation
            /Zi                             # generate debug symbols
            # Configure warnings
            /WX                             # warnings as errors
            /W4                             # increase warning level
            /wd4251                         # 'type' : class 'type1' needs to have dll-interface to be used by clients of class 'type2'
            /wd4201                         # nonstandard extension used: nameless struct/union
            /wd4189                         # local variable is initialized but not referenced
            /wd4275                         # non dll-interface class 'type' used as base for dll-interface class 'type2'
            /external:templates-            # Allows warnings from external headers when they occur in a template that's instantiated in your code.
            # Enable warnings that are disabled with /W4
            /we4263                         # 'function': member function does not override any base class virtual member function
            /we4264                         # 'virtual_function': no override available for virtual member function from base 'class'; function is hidden
            /we5038                         # data member 'member1' will be initialized after data member 'member2'
            /we5259                         # 'specialized-type': explicit specialization requires 'template <>'
            /we5263                         # calling 'std::move' on a temporary object prevents copy elision
        >
        # Clang/GCC flags.
        $<$<OR:$<CXX_COMPILER_ID:Clang>,$<CXX_COMPILER_ID:GNU>>:
            -fms-extensions                 # enable MS extensions (among other things allow anonymous structs)
            -fvisibility=hidden             # hide symbols by default
            -Wall                           # set warning level
            -Wextra                         # enable extra warnings
            -Wno-unused-function
            -Wno-unused-variable
            -Wno-unused-but-set-variable
            -Wno-sign-compare

            # this is a workaround for warnings in the nanobind binding code
            -Wno-odr
        >
        # Clang flags.
        $<$<CXX_COMPILER_ID:Clang>:
            -Wno-unused-private-field
            -Wno-braced-scalar-init
            -Wno-self-assign-overloaded
            -Wno-deprecated-copy
        >
        # GCC flags.
        $<$<CXX_COMPILER_ID:GNU>:
            -Wno-missing-field-initializers
            -Wno-literal-suffix
            -Wno-class-memaccess
            -Wno-strict-aliasing
            -Wno-maybe-uninitialized
            -Wno-stringop-truncation
        >
)

if(SGL_ENABLE_ASAN)
    target_compile_options(sgl
        PUBLIC
            $<$<COMPILE_LANG_AND_ID:CXX,MSVC>:
                /fsanitize=address
            >
            $<$<OR:$<CXX_COMPILER_ID:Clang>,$<CXX_COMPILER_ID:GNU>>:
                -fsanitize=address
            >
    )
    target_link_options(sgl
        PUBLIC
            $<$<OR:$<CXX_COMPILER_ID:Clang>,$<CXX_COMPILER_ID:GNU>>:
                -fsanitize=address
            >
    )
    target_compile_definitions(sgl
        PUBLIC
            $<$<COMPILE_LANG_AND_ID:CXX,MSVC>:
                _DISABLE_VECTOR_ANNOTATION
                _DISABLE_STRING_ANNOTATION
            >
    )
endif()

if(SGL_ENABLE_PCH)
    target_precompile_headers(sgl
        PRIVATE
            sgl/sgl_pch.h
    )
endif()

target_link_options(sgl
    PUBLIC
        # MSVC flags.
        $<$<CXX_COMPILER_ID:MSVC>:/DEBUG>           # generate debug information
)

target_compile_definitions(sgl
    PUBLIC
        SGL_DEBUG=$<BOOL:$<CONFIG:Debug>>
        # Always enable asserts unless SGL_DISABLE_ASSERTS is set.
        SGL_ENABLE_ASSERTS=$<NOT:$<BOOL:${SGL_DISABLE_ASSERTS}>>
        # Windows.
        $<$<PLATFORM_ID:Windows>:NOMINMAX>  # do not define min/max macros
        $<$<PLATFORM_ID:Windows>:UNICODE>   # force character map to unicode
        # MSVC C++ library.
        $<$<CXX_COMPILER_ID:MSVC>:_USE_MATH_DEFINES>
        # $<$<CXX_COMPILER_ID:MSVC>:_SCL_SECURE_NO_WARNINGS>
        # $<$<CXX_COMPILER_ID:MSVC>:_CRT_SECURE_NO_WARNINGS>
        # $<$<CXX_COMPILER_ID:MSVC>:_SILENCE_CXX17_CODECVT_HEADER_DEPRECATION_WARNING>
        # Clang.
        $<$<CXX_COMPILER_ID:Clang>:_MSC_EXTENSIONS> # enable MS extensions
        IMGUI_USER_CONFIG="sgl/ui/imgui_config.h"
    PRIVATE
        SGL_DLL
        $<$<PLATFORM_ID:Windows>:IMGUI_API=__declspec\(dllexport\)>
        $<$<PLATFORM_ID:Linux>:IMGUI_API=__attribute__\(\(visibility\("default"\)\)\)>
        $<$<PLATFORM_ID:Darwin>:IMGUI_API=__attribute__\(\(visibility\("default"\)\)\)>
        # Linux.
        $<$<PLATFORM_ID:Linux>:__USE_LARGEFILE64>
        SGL_PROJECT_DIR="${CMAKE_SOURCE_DIR}"
)

file(GENERATE OUTPUT ${CMAKE_CURRENT_BINARY_DIR}/include/sgl/core/config.h CONTENT
"#pragma once

#define SGL_USE_DYNAMIC_CUDA $<BOOL:${SGL_USE_DYNAMIC_CUDA}>

#define SGL_HAS_D3D12 $<BOOL:${SGL_HAS_D3D12}>
#define SGL_HAS_VULKAN $<BOOL:${SGL_HAS_VULKAN}>

#define SGL_HAS_NVAPI $<BOOL:${SGL_HAS_NVAPI}>
#define SGL_HAS_AGILITY_SDK $<BOOL:${SGL_HAS_AGILITY_SDK}>

#define SGL_HAS_JPEG $<BOOL:${SGL_HAS_JPEG}>
#define SGL_HAS_PNG $<BOOL:${SGL_HAS_PNG}>
#define SGL_HAS_OPENEXR $<BOOL:${SGL_HAS_OPENEXR}>
#define SGL_HAS_ASMJIT $<BOOL:${SGL_HAS_ASMJIT}>
#define SGL_HAS_TEVCLIENT $<BOOL:${SGL_HAS_TEVCLIENT}>
"
)
target_include_directories(sgl PUBLIC ${CMAKE_CURRENT_BINARY_DIR}/include)

target_link_libraries(sgl
    PUBLIC
        fmt::fmt
        slang::slang slang::gfx
        Vulkan::Headers
        $<$<NOT:$<BOOL:${SGL_USE_DYNAMIC_CUDA}>>:CUDA::cuda_driver>
        sgl_data
    PRIVATE
        git_version
        glfw stb header_only
        $<$<BOOL:${SGL_HAS_D3D12}>:d3d12>
        $<$<BOOL:${SGL_HAS_AGILITY_SDK}>:agility_sdk>
        # $<$<BOOL:${SGL_HAS_AFTERMATH}>:aftermath>
        $<$<BOOL:${SGL_HAS_NVAPI}>:nvapi>
        $<$<BOOL:${SGL_HAS_PNG}>:PNG::PNG>
        $<$<BOOL:${SGL_HAS_JPEG}>:JPEG::JPEG>
        $<$<BOOL:${SGL_HAS_OPENEXR}>:OpenEXR::OpenEXR>
        $<$<BOOL:${SGL_HAS_ASMJIT}>:asmjit::asmjit>
        $<$<BOOL:${SGL_HAS_TEVCLIENT}>:tevclient::tevclient>
        # Windows system libraries.
        $<$<PLATFORM_ID:Windows>:Dbghelp>
        # $<$<PLATFORM_ID:Windows>:shcore.lib>
        # $<$<PLATFORM_ID:Windows>:shlwapi.lib>
        # $<$<PLATFORM_ID:Windows>:comctl32.lib>
        # $<$<PLATFORM_ID:Windows>:setupapi.lib>  # Used in MonitorInfo
        # Linux system libraries.
        # $<$<PLATFORM_ID:Linux>:gtk3>
)

set_target_properties(sgl PROPERTIES
    RUNTIME_OUTPUT_DIRECTORY ${SGL_RUNTIME_OUTPUT_DIRECTORY}
    LIBRARY_OUTPUT_DIRECTORY ${SGL_LIBRARY_OUTPUT_DIRECTORY}
)

sgl_header_validation(sgl)

target_copy_shaders(sgl .)

get_property(shader_files_src GLOBAL PROPERTY SGL_SHADER_FILES_SRC)
get_property(shader_files_dst GLOBAL PROPERTY SGL_SHADER_FILES_DST)

foreach(file IN ZIP_LISTS shader_files_src shader_files_dst)
    # if dst is directory create it
    add_custom_command(TARGET sgl POST_BUILD COMMAND ${CMAKE_COMMAND} -E make_directory ${file_1} COMMAND ${CMAKE_COMMAND} -E copy_if_different ${file_0} ${file_1}/)
endforeach()

# -----------------------------------------------------------------------------
# sgl python bindings
# -----------------------------------------------------------------------------

if(SGL_BUILD_PYTHON)
    nanobind_add_module(sgl_ext NB_STATIC LTO
        sgl/python/sgl_ext.cpp
        sgl/app/python/app.cpp
        sgl/core/python/bitmap.cpp
        sgl/core/python/crypto.cpp
        sgl/core/python/input.cpp
        sgl/core/python/logger.cpp
        sgl/core/python/object.cpp
        sgl/core/python/platform.cpp
        sgl/core/python/struct.cpp
        sgl/core/python/thread.cpp
        sgl/core/python/timer.cpp
        sgl/core/python/window.cpp
        sgl/device/python/command.cpp
        sgl/device/python/device_resource.cpp
        sgl/device/python/device.cpp
        sgl/device/python/fence.cpp
        sgl/device/python/formats.cpp
        sgl/device/python/framebuffer.cpp
        sgl/device/python/input_layout.cpp
        sgl/device/python/kernel.cpp
        sgl/device/python/memory_heap.cpp
        sgl/device/python/pipeline.cpp
        sgl/device/python/query.cpp
        sgl/device/python/raytracing.cpp
        sgl/device/python/reflection.cpp
        sgl/device/python/resource.cpp
        sgl/device/python/sampler.cpp
        sgl/device/python/shader_cursor.cpp
        sgl/device/python/shader_object.cpp
        sgl/device/python/shader.cpp
        sgl/device/python/swapchain.cpp
        sgl/device/python/types.cpp
        sgl/math/python/matrix.cpp
        sgl/math/python/quaternion.cpp
        sgl/math/python/scalar.cpp
        sgl/math/python/vector.cpp
        sgl/ui/python/ui.cpp
        sgl/ui/python/widgets.cpp
        sgl/utils/python/renderdoc.cpp
        sgl/utils/python/tev.cpp
        sgl/utils/python/texture_loader.cpp
    )

    if(SGL_ENABLE_PCH)
        target_precompile_headers(sgl_ext
            PRIVATE
                sgl/python/sgl_ext_pch.h
        )
    endif()

    target_include_directories(sgl_ext PRIVATE sgl/python)

    target_link_libraries(sgl_ext PRIVATE sgl)
    set_target_properties(sgl_ext PROPERTIES
        OUTPUT_NAME sgl_ext
        ARCHIVE_OUTPUT_NAME sgl_ext
        RUNTIME_OUTPUT_DIRECTORY ${SGL_OUTPUT_DIRECTORY}/python/sgl
        LIBRARY_OUTPUT_DIRECTORY ${SGL_OUTPUT_DIRECTORY}/python/sgl
    )

    # Generate python stub files.
    nanobind_add_stub(
        sgl_stub
        MODULE sgl
        PYTHON_PATH ${SGL_OUTPUT_DIRECTORY}/python
        OUTPUT ${SGL_OUTPUT_DIRECTORY}/python/sgl/__init__.pyi
        DEPENDS sgl_ext
    )
    foreach(submodule IN ITEMS platform thread math ui tev renderdoc)
        string(REPLACE "." "/" submodule_path ${submodule})
        nanobind_add_stub(
            sgl_${submodule}_stub
            MODULE sgl.${submodule}
            PYTHON_PATH ${SGL_OUTPUT_DIRECTORY}/python
            OUTPUT ${SGL_OUTPUT_DIRECTORY}/python/sgl/${submodule_path}/__init__.pyi
            DEPENDS sgl_ext
        )
    endforeach()

    if(SGL_MASTER_PROJECT)
        set(MKDOC_ARGS "")

        # Add system include directories.
        foreach(value ${CMAKE_CXX_IMPLICIT_INCLUDE_DIRECTORIES})
            list(APPEND MKDOC_ARGS -I${value})
        endforeach()

        # Add target include directories.
        get_target_property(list sgl INCLUDE_DIRECTORIES)
        foreach(value ${list})
            list(APPEND MKDOC_ARGS -I${value})
        endforeach()

        get_target_property(list sgl INTERFACE_INCLUDE_DIRECTORIES)
        foreach(value ${list})
            list(APPEND MKDOC_ARGS -I${value})
        endforeach()

        get_target_property(list slang::slang INTERFACE_INCLUDE_DIRECTORIES)
        foreach(value ${list})
            list(APPEND MKDOC_ARGS -I${value})
        endforeach()

        # Note: The current version of pybind11_mkdoc does not support C++20.
        # Running this will result in the following error:
        # ValueError: Unknown template argument kind 604
        # To fix this, we need to manually change the cindex.py file in the
        # clang package and add the following lines:
        # > # A concept declaration
        # > CursorKind.CONCEPT_DECL = CursorKind(604)
        add_custom_target(pydoc USES_TERMINAL COMMAND
            COMMAND ${Python_EXECUTABLE} -m pybind11_mkdoc -std=c++20 -stdlib=libc++
            ${MKDOC_ARGS}
            -I${VCPKG_INSTALLED_DIR}/${VCPKG_TARGET_TRIPLET}/include
            -I${VCPKG_INSTALLED_DIR}/${VCPKG_TARGET_TRIPLET}/include
            ${CMAKE_CURRENT_SOURCE_DIR}/sgl/app/*.h
            ${CMAKE_CURRENT_SOURCE_DIR}/sgl/core/*.h
            ${CMAKE_CURRENT_SOURCE_DIR}/sgl/device/*.h
            ${CMAKE_CURRENT_SOURCE_DIR}/sgl/math/*.h
            ${CMAKE_CURRENT_SOURCE_DIR}/sgl/ui/*.h
            ${CMAKE_CURRENT_SOURCE_DIR}/sgl/utils/*.h
            -o ${CMAKE_CURRENT_SOURCE_DIR}/sgl/python/py_doc.h
        )
    endif()
endif(SGL_BUILD_PYTHON)

# -----------------------------------------------------------------------------
# sgl unit tests
# -----------------------------------------------------------------------------

if(SGL_BUILD_TESTS)

    add_executable(sgl_tests)
    target_sources(sgl_tests PRIVATE
        sgl/tests/sgl_tests.cpp
        sgl/tests/testing.cpp
        sgl/core/tests/test_enum.cpp
        sgl/core/tests/test_file_system_watcher.cpp
        sgl/core/tests/test_maths.cpp
        sgl/core/tests/test_memory_mapped_file.cpp
        sgl/core/tests/test_object.cpp
        sgl/core/tests/test_platform.cpp
        sgl/core/tests/test_plugin.cpp
        sgl/core/tests/test_short_vector.cpp
        sgl/core/tests/test_static_vector.cpp
        sgl/core/tests/test_stream.cpp
        sgl/core/tests/test_string.cpp
        sgl/device/tests/test_device.cpp
        sgl/device/tests/test_hot_reload.cpp
        sgl/device/tests/test_formats.cpp
        sgl/device/tests/test_shader.cpp
        sgl/math/tests/test_float16.cpp
        sgl/math/tests/test_matrix.cpp
        sgl/math/tests/test_quaternion.cpp
        sgl/math/tests/test_vector.cpp
    )
    target_include_directories(sgl_tests BEFORE PRIVATE sgl/tests)
    target_link_libraries(sgl_tests PRIVATE doctest::doctest sgl)
    target_compile_definitions(sgl_tests PRIVATE SOURCE_DIR="${CMAKE_CURRENT_SOURCE_DIR}")

    set_target_properties(sgl_tests PROPERTIES
        RUNTIME_OUTPUT_DIRECTORY ${SGL_RUNTIME_OUTPUT_DIRECTORY}
        LIBRARY_OUTPUT_DIRECTORY ${SGL_LIBRARY_OUTPUT_DIRECTORY}
    )

    add_test(NAME sgl_tests COMMAND $<TARGET_FILE:sgl_tests>)

    if(SGL_BUILD_PYTHON)
        add_test(NAME python_tests COMMAND ${Python_EXECUTABLE} -m pytest ${CMAKE_SOURCE_DIR}/src)
    endif()

endif(SGL_BUILD_TESTS)<|MERGE_RESOLUTION|>--- conflicted
+++ resolved
@@ -91,12 +91,9 @@
     sgl/device/framebuffer.h
     sgl/device/fwd.h
     sgl/device/helpers.h
-<<<<<<< HEAD
+    sgl/device/helpers.cpp
     sgl/device/hot_reload.h
     sgl/device/hot_reload.cpp
-=======
-    sgl/device/helpers.cpp
->>>>>>> 6fa4f1a4
     sgl/device/input_layout.cpp
     sgl/device/input_layout.h
     sgl/device/kernel.cpp
