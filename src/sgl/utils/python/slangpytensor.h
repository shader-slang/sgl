// SPDX-License-Identifier: Apache-2.0

#pragma once

#include <vector>
#include <map>

#include "nanobind.h"

#include "sgl/core/macros.h"
#include "sgl/core/fwd.h"
#include "sgl/core/object.h"

#include "sgl/device/fwd.h"
#include "sgl/device/resource.h"

#include "sgl/utils/python/slangpy.h"

#include "slangpystridedbufferview.h"

namespace sgl::slangpy {

class NativeTensor;

struct NativeTensorDesc : public StridedBufferViewDesc {
};

class NativeTensor : public StridedBufferView {
public:
    NativeTensor(
        NativeTensorDesc desc,
        const ref<Buffer>& storage,
        const ref<NativeTensor>& grad_in,
        const ref<NativeTensor>& grad_out
    );
    virtual ~NativeTensor() {}

    virtual NativeTensorDesc &desc() override { return m_desc; }
    virtual const NativeTensorDesc &desc() const override { return m_desc; }

<<<<<<< HEAD
    Device* device() const { return storage()->device(); }
    ref<NativeSlangType> dtype() const { return m_desc.dtype; }
    const Shape& shape() const { return m_desc.shape; }
    const Shape& strides() const { return m_desc.strides; }
    int dims() const { return (int)m_desc.shape.size(); }
    int offset() const { return m_desc.offset; }
    size_t element_count() const { return m_desc.shape.element_count(); }
    BufferUsage usage() const { return m_storage->desc().usage; }
    MemoryType memory_type() const { return m_storage->desc().memory_type; }
    ref<Buffer> storage() const { return m_storage; }
    size_t element_stride() const { return m_desc.element_layout->stride(); }
=======
    ref<NativeTensor> view(Shape shape, Shape strides = Shape(), int offset = 0) const;
    ref<NativeTensor> broadcast_to(const Shape& shape) const;
    ref<NativeTensor> index(nb::args args) const;
>>>>>>> 0da5217c

    const ref<NativeTensor>& grad_in() const { return m_grad_in; }
    void set_grad_in(const ref<NativeTensor>& grad_in) { m_grad_in = grad_in; }

    const ref<NativeTensor>& grad_out() const { return m_grad_out; }
    void set_grad_out(const ref<NativeTensor>& grad_out) { m_grad_out = grad_out; }

    /// Helper that gets/validates the output grad.
    ref<NativeTensor> grad() const
    {
        SGL_CHECK(m_grad_out, "Tensor has no grad.");
        return m_grad_out;
    }

<<<<<<< HEAD
    /// Broadcast tensor to new shape using standard numpy broadcasting rules.
    ref<NativeTensor> broadcast_to(const Shape& shape) const;

    /// Clear tensor to 0s
    void clear(CommandEncoder* cmd = nullptr);

=======
>>>>>>> 0da5217c
    /// Create a new version of this tensor with associated grads. It is valid for
    /// both input and output grads to refer to the same tensor. If neither grad_in
    /// or grad_out are provided, a single new tensor is created and used for both grads.
    ref<NativeTensor>
    with_grads(ref<NativeTensor> grad_in = nullptr, ref<NativeTensor> grad_out = nullptr, bool zero = false) const;

private:
    NativeTensorDesc m_desc;
    ref<NativeTensor> m_grad_in;
    ref<NativeTensor> m_grad_out;
};


class NativeTensorMarshall : public NativeMarshall {
public:
    NativeTensorMarshall(
        int dims,
        bool writable,
        ref<NativeSlangType> slang_type,
        ref<NativeSlangType> slang_element_type,
        ref<TypeLayoutReflection> element_layout,
        ref<NativeTensorMarshall> d_in,
        ref<NativeTensorMarshall> d_out
    )
        : NativeMarshall(slang_type)
        , m_dims(dims)
        , m_writable(writable)
        , m_slang_element_type(slang_element_type)
        , m_element_layout(element_layout)
        , m_d_in(d_in)
        , m_d_out(d_out)
    {
    }

    int dims() const { return m_dims; }
    bool writable() const { return m_writable; }
    ref<NativeSlangType> slang_element_type() const { return m_slang_element_type; }
    ref<TypeLayoutReflection> element_layout() const { return m_element_layout; }
    size_t element_stride() const { return m_element_layout->stride(); }
    bool has_derivative() const { return m_d_in != nullptr || m_d_out != nullptr; }
    ref<NativeTensorMarshall> d_in() const { return m_d_in; }
    ref<NativeTensorMarshall> d_out() const { return m_d_out; }

    Shape get_shape(nb::object data) const override;

    void write_shader_cursor_pre_dispatch(
        CallContext* context,
        NativeBoundVariableRuntime* binding,
        ShaderCursor cursor,
        nb::object value,
        nb::list read_back
    ) const override;

    void read_calldata(CallContext* context, NativeBoundVariableRuntime* binding, nb::object data, nb::object result)
        const override;

    nb::object create_output(CallContext* context, NativeBoundVariableRuntime* binding) const override;

    nb::object create_dispatchdata(nb::object data) const override;

    nb::object read_output(CallContext* context, NativeBoundVariableRuntime* binding, nb::object data) const override;

private:
    int m_dims;
    bool m_writable;
    ref<NativeSlangType> m_slang_element_type;
    ref<TypeLayoutReflection> m_element_layout;
    ref<NativeTensorMarshall> m_d_in;
    ref<NativeTensorMarshall> m_d_out;

    void write_shader_cursor_fields(
        CallContext* context,
        NativeBoundVariableRuntime* binding,
        ShaderCursor field,
        NativeTensor* value,
        nb::list read_back
    ) const;
};

/// Bare minimum overridable functions to allow python marshall
/// extensions to utilize the majority of native functionality.
struct PyNativeTensorMarshall : public NativeTensorMarshall {
    NB_TRAMPOLINE(NativeTensorMarshall, 5);

    Shape get_shape(nb::object data) const override { NB_OVERRIDE(get_shape, data); }

    nb::object
    create_calldata(CallContext* context, NativeBoundVariableRuntime* binding, nb::object data) const override
    {
        NB_OVERRIDE(create_calldata, context, binding, data);
    }

    void read_calldata(CallContext* context, NativeBoundVariableRuntime* binding, nb::object data, nb::object result)
        const override
    {
        NB_OVERRIDE(read_calldata, context, binding, data, result);
    }


    nb::object create_output(CallContext* context, NativeBoundVariableRuntime* binding) const override
    {
        NB_OVERRIDE(create_output, context, binding);
    }
    nb::object read_output(CallContext* context, NativeBoundVariableRuntime* binding, nb::object data) const override
    {
        NB_OVERRIDE(read_output, context, binding, data);
    }
};

} // namespace sgl::slangpy<|MERGE_RESOLUTION|>--- conflicted
+++ resolved
@@ -38,23 +38,9 @@
     virtual NativeTensorDesc &desc() override { return m_desc; }
     virtual const NativeTensorDesc &desc() const override { return m_desc; }
 
-<<<<<<< HEAD
-    Device* device() const { return storage()->device(); }
-    ref<NativeSlangType> dtype() const { return m_desc.dtype; }
-    const Shape& shape() const { return m_desc.shape; }
-    const Shape& strides() const { return m_desc.strides; }
-    int dims() const { return (int)m_desc.shape.size(); }
-    int offset() const { return m_desc.offset; }
-    size_t element_count() const { return m_desc.shape.element_count(); }
-    BufferUsage usage() const { return m_storage->desc().usage; }
-    MemoryType memory_type() const { return m_storage->desc().memory_type; }
-    ref<Buffer> storage() const { return m_storage; }
-    size_t element_stride() const { return m_desc.element_layout->stride(); }
-=======
     ref<NativeTensor> view(Shape shape, Shape strides = Shape(), int offset = 0) const;
     ref<NativeTensor> broadcast_to(const Shape& shape) const;
     ref<NativeTensor> index(nb::args args) const;
->>>>>>> 0da5217c
 
     const ref<NativeTensor>& grad_in() const { return m_grad_in; }
     void set_grad_in(const ref<NativeTensor>& grad_in) { m_grad_in = grad_in; }
@@ -69,15 +55,6 @@
         return m_grad_out;
     }
 
-<<<<<<< HEAD
-    /// Broadcast tensor to new shape using standard numpy broadcasting rules.
-    ref<NativeTensor> broadcast_to(const Shape& shape) const;
-
-    /// Clear tensor to 0s
-    void clear(CommandEncoder* cmd = nullptr);
-
-=======
->>>>>>> 0da5217c
     /// Create a new version of this tensor with associated grads. It is valid for
     /// both input and output grads to refer to the same tensor. If neither grad_in
     /// or grad_out are provided, a single new tensor is created and used for both grads.
