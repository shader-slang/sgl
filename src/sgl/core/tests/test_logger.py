--- conflicted
+++ resolved
@@ -2,7 +2,7 @@
 
 import pytest
 import os
-
+import tempfile
 from sgl import (
     Logger,
     LoggerOutput,
@@ -83,20 +83,6 @@
     output = ConsoleLoggerOutput(colored=False)
     logger = Logger(level=LogLevel.debug, name="test", use_default_outputs=False)
     logger.add_output(output)
-<<<<<<< HEAD
-    logger.log(LogLevel.none, "plain message (console output)")
-    logger.debug("debug message (console output)")
-    logger.info("info message (console output)")
-    logger.warn("warn message (console output)")
-    logger.error("error message (console output)")
-    logger.fatal("fatal message (console output)")
-
-
-# Python is failing to capture stdout/stderr when written to from the sgl c++ side, however
-# it is visibly writing to the console when running the test. As a result, pytest can't
-# detect the console output and the test fails.
-# TODO: Find a way to read c++ stdout/stderr
-=======
     logger.log(LogLevel.none, "plain message")
     logger.debug("debug message")
     logger.info("info message")
@@ -106,9 +92,7 @@
 
 
 @pytest.mark.skip("Test not working reliably")
->>>>>>> 961229c4
 def test_console_output(capfd):
-    pytest.skip("Fails to capture stdout/stderr")
     _test_console_output()
     out, err = capfd.readouterr()
     out_lines = out.splitlines()
