--- conflicted
+++ resolved
@@ -21,13 +21,10 @@
     m_file_system_watcher = make_ref<FileSystemWatcher>();
     m_file_system_watcher->set_on_change([this](std::span<FileSystemWatchEvent> events)
                                          { on_file_system_event(events); });
-<<<<<<< HEAD
-=======
 
 #if !SGL_WINDOWS
     log_error("Hot reload is currently only supported on windows\n");
 #endif
->>>>>>> d8cc7649
 }
 
 void HotReload::update()
