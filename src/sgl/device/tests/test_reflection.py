--- conflicted
+++ resolved
@@ -670,18 +670,13 @@
 
 
 @pytest.mark.parametrize("device_type", helpers.DEFAULT_DEVICE_TYPES)
-<<<<<<< HEAD
 def test_basic_function_overloads(test_id: str, device_type: sgl.DeviceType):
-=======
-def test_is_sub_type(test_id: str, device_type: sgl.DeviceType):
->>>>>>> cfcca48c
-    device = helpers.get_device(type=device_type)
-
-    # Create a session, and within it a module.
-    session = helpers.create_session(device, {})
-    module = session.load_module_from_source(
-        module_name=f"module_from_source_{test_id}",
-<<<<<<< HEAD
+    device = helpers.get_device(type=device_type)
+
+    # Create a session, and within it a module.
+    session = helpers.create_session(device, {})
+    module = session.load_module_from_source(
+        module_name=f"module_from_source_{test_id}",
         source=r"""
         int foo()
         {
@@ -976,7 +971,16 @@
     assert f2.parameters[0].type.full_name == "vector<float,3>"
     assert f2.parameters[1].name == "val2"
     assert f2.parameters[1].type.full_name == "vector<float,3>"
-=======
+
+
+@pytest.mark.parametrize("device_type", helpers.DEFAULT_DEVICE_TYPES)
+def test_is_sub_type(test_id: str, device_type: sgl.DeviceType):
+    device = helpers.get_device(type=device_type)
+
+    # Create a session, and within it a module.
+    session = helpers.create_session(device, {})
+    module = session.load_module_from_source(
+        module_name=f"module_from_source_{test_id}",
         source="""
         interface IHello {
         }
@@ -1009,7 +1013,6 @@
     assert i2 is not None
     assert i2.name == "IHello2"
     assert module.layout.is_sub_type(t, i)
->>>>>>> cfcca48c
 
 
 if __name__ == "__main__":
