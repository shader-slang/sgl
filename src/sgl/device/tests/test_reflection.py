--- conflicted
+++ resolved
@@ -80,11 +80,7 @@
     constant_buffer_layout = global_buffer_layout.element_type_layout
 
     # Check 'foo' variable name on one line to verify nanobind
-<<<<<<< HEAD
-    # ownership doesn't destry the field straight away.
-=======
     # ownership doesn't destroy the field straight away.
->>>>>>> 21892bbc
     assert constant_buffer_layout.fields[0].name == "foo"
 
     # Get the 'foo' variable from the buffer.
